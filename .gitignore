# Byte-compiled / optimized / DLL files
__pycache__/
*.py[cod]
*$py.class
.DS_Store
venv*
.venv*
<<<<<<< HEAD
bgai/endgame/gnubg
=======
mlruns
logs
checkpoints
>>>>>>> 213365bb

# C extensions
*.so

# Distribution / packaging
.Python
build/
develop-eggs/
dist/
downloads/
eggs/
.eggs/
lib/
lib64/
parts/
sdist/
var/
wheels/
share/python-wheels/
*.egg-info/
.installed.cfg
*.egg
MANIFEST

# PyInstaller
#  Usually these files are written by a python script from a template
#  before PyInstaller builds the exe, so as to inject date/other infos into it.
*.manifest
*.spec

# Installer logs
pip-log.txt
pip-delete-this-directory.txt

# Unit test / coverage reports
htmlcov/
.tox/
.nox/
.coverage
.coverage.*
.cache
nosetests.xml
coverage.xml
*.cover
*.py,cover
.hypothesis/
.pytest_cache/
cover/

# Translations
*.mo
*.pot

# Django stuff:
*.log
local_settings.py
db.sqlite3
db.sqlite3-journal

# Flask stuff:
instance/
.webassets-cache

# Scrapy stuff:
.scrapy

# Sphinx documentation
docs/_build/

# PyBuilder
.pybuilder/
target/

# Jupyter Notebook
.ipynb_checkpoints

# IPython
profile_default/
ipython_config.py

# pyenv
#   For a library or package, you might want to ignore these files since the code is
#   intended to run in multiple environments; otherwise, check them in:
# .python-version

# pipenv
#   According to pypa/pipenv#598, it is recommended to include Pipfile.lock in version control.
#   However, in case of collaboration, if having platform-specific dependencies or dependencies
#   having no cross-platform support, pipenv may install dependencies that don't work, or not
#   install all needed dependencies.
#Pipfile.lock

# UV
#   Similar to Pipfile.lock, it is generally recommended to include uv.lock in version control.
#   This is especially recommended for binary packages to ensure reproducibility, and is more
#   commonly ignored for libraries.
#uv.lock

# poetry
#   Similar to Pipfile.lock, it is generally recommended to include poetry.lock in version control.
#   This is especially recommended for binary packages to ensure reproducibility, and is more
#   commonly ignored for libraries.
#   https://python-poetry.org/docs/basic-usage/#commit-your-poetrylock-file-to-version-control
#poetry.lock

# pdm
#   Similar to Pipfile.lock, it is generally recommended to include pdm.lock in version control.
#pdm.lock
#   pdm stores project-wide configurations in .pdm.toml, but it is recommended to not include it
#   in version control.
#   https://pdm.fming.dev/latest/usage/project/#working-with-version-control
.pdm.toml
.pdm-python
.pdm-build/

# PEP 582; used by e.g. github.com/David-OConnor/pyflow and github.com/pdm-project/pdm
__pypackages__/

# Celery stuff
celerybeat-schedule
celerybeat.pid

# SageMath parsed files
*.sage.py

# Environments
.env
.venv
env/
venv/
ENV/
env.bak/
venv.bak/

# Spyder project settings
.spyderproject
.spyproject

# Rope project settings
.ropeproject

# mkdocs documentation
/site

# mypy
.mypy_cache/
.dmypy.json
dmypy.json

# Pyre type checker
.pyre/

# pytype static type analyzer
.pytype/

# Cython debug symbols
cython_debug/

# PyCharm
#  JetBrains specific template is maintained in a separate JetBrains.gitignore that can
#  be found at https://github.com/github/gitignore/blob/main/Global/JetBrains.gitignore
#  and can be added to the global gitignore or merged into this file.  For a more nuclear
#  option (not recommended) you can uncomment the following to ignore the entire idea folder.
#.idea/

# PyPI configuration file
.pypirc
tools/<|MERGE_RESOLUTION|>--- conflicted
+++ resolved
@@ -5,13 +5,10 @@
 .DS_Store
 venv*
 .venv*
-<<<<<<< HEAD
 bgai/endgame/gnubg
-=======
 mlruns
 logs
 checkpoints
->>>>>>> 213365bb
 
 # C extensions
 *.so
